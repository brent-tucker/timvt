"""TiVTiler app."""

import logging

from . import settings, version
from .db.events import close_db_connection, connect_to_db
from .endpoints import demo, health, index, tiles, tms
<<<<<<< HEAD
from .events import create_start_app_handler, create_stop_app_handler
from .ressources.responses import JSONIndented
=======
from .utils.catalog import Catalog
>>>>>>> f091cb54

from fastapi import FastAPI

from starlette.middleware.cors import CORSMiddleware
from starlette.middleware.gzip import GZipMiddleware

logger = logging.getLogger(__name__)

<<<<<<< HEAD

=======
# Create TiVTiler Application.
>>>>>>> f091cb54
app = FastAPI(
    title=settings.APP_NAME,
    description="A lightweight PostGIS vector tile server.",
    version=version,
    default_response_class=JSONIndented,
)
app.debug = settings.DEBUG

# Setup CORS.
if settings.CORS_ORIGINS:
    origins = [origin.strip() for origin in settings.CORS_ORIGINS.split(",")]
    app.add_middleware(
        CORSMiddleware,
        allow_origins=origins,
        allow_credentials=True,
        allow_methods=["GET"],
        allow_headers=["*"],
    )

# Add GZIP compression by default.
app.add_middleware(GZipMiddleware, minimum_size=0)


# Register Start/Stop application event handler to setup/stop the database connection
@app.on_event("startup")
async def startup_event():
    """Application startup: register the database connection and create table list."""
    await connect_to_db(app)
    app.state.Catalog = Catalog(app)
    await app.state.Catalog.init()


@app.on_event("shutdown")
async def shutdown_event():
    """Application shutdown: de-register the database connection."""
    await close_db_connection(app)


# Register endpoints.
app.include_router(health.router)
app.include_router(tiles.router)
app.include_router(tms.router)
app.include_router(demo.router)
app.include_router(index.router)<|MERGE_RESOLUTION|>--- conflicted
+++ resolved
@@ -5,12 +5,8 @@
 from . import settings, version
 from .db.events import close_db_connection, connect_to_db
 from .endpoints import demo, health, index, tiles, tms
-<<<<<<< HEAD
-from .events import create_start_app_handler, create_stop_app_handler
 from .ressources.responses import JSONIndented
-=======
 from .utils.catalog import Catalog
->>>>>>> f091cb54
 
 from fastapi import FastAPI
 
@@ -19,11 +15,8 @@
 
 logger = logging.getLogger(__name__)
 
-<<<<<<< HEAD
 
-=======
 # Create TiVTiler Application.
->>>>>>> f091cb54
 app = FastAPI(
     title=settings.APP_NAME,
     description="A lightweight PostGIS vector tile server.",
